from setuptools import setup, find_packages

######## SHOULDN'T NEED EDITS BELOW THIS LINE ########

vsn = {}
with open("./janis_bioinformatics/__meta__.py") as fp:
    exec(fp.read(), vsn)
version = vsn["__version__"]
description = vsn["description"]

with open("./README.md") as readme:
    long_description = readme.read()

setup(
    name="janis-pipelines.bioinformatics",
    version=version,
    description=description,
    url="https://github.com/PMCC-BioinformaticsCore/janis-bioinformatics",
    author="Michael Franklin, Evan Thomas, Mohammad Bhuyan",
    author_email="michael.franklin@petermac.org",
    license="GNU",
    packages=["janis_bioinformatics"]
    + [
        "janis_bioinformatics." + p
        for p in sorted(find_packages("./janis_bioinformatics"))
    ],
    entry_points={
        "janis.extension": ["bioinformatics=janis_bioinformatics"],
        "janis.tools": ["bioinformatics=janis_bioinformatics.tools"],
        "janis.types": ["bioinformatics=janis_bioinformatics.data_types"],
        "janis.datatype_transformations": [
            "bioinformatics=janis_bioinformatics.transformations:transformations"
        ],
    },
<<<<<<< HEAD
    install_requires=["janis-pipelines.core >= 0.10.7"],
    extras_require={
        "tests": [
            "nose",
            "parameterized",
            "janis-pipelines.unix >= 0.10.2",
            "janis-pipelines.runner >= 0.10.8",
        ]
    },
=======
    install_requires=["janis-pipelines.core >= 0.10.10"],
>>>>>>> 80caba98
    zip_safe=False,
    long_description=long_description,
    long_description_content_type="text/markdown",
    classifiers=[
        "Development Status :: 2 - Pre-Alpha",
        "Intended Audience :: Developers",
        "Intended Audience :: Science/Research",
        "Topic :: Scientific/Engineering :: Bio-Informatics",
    ],
)<|MERGE_RESOLUTION|>--- conflicted
+++ resolved
@@ -32,8 +32,7 @@
             "bioinformatics=janis_bioinformatics.transformations:transformations"
         ],
     },
-<<<<<<< HEAD
-    install_requires=["janis-pipelines.core >= 0.10.7"],
+    install_requires=["janis-pipelines.core >= 0.11.0"],
     extras_require={
         "tests": [
             "nose",
@@ -42,9 +41,6 @@
             "janis-pipelines.runner >= 0.10.8",
         ]
     },
-=======
-    install_requires=["janis-pipelines.core >= 0.10.10"],
->>>>>>> 80caba98
     zip_safe=False,
     long_description=long_description,
     long_description_content_type="text/markdown",
