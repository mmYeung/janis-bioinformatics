from setuptools import setup, find_packages

######## SHOULDN'T NEED EDITS BELOW THIS LINE ########

vsn = {}
with open("./janis_bioinformatics/__meta__.py") as fp:
    exec(fp.read(), vsn)
version = vsn["__version__"]
description = vsn["description"]

with open("./README.md") as readme:
    long_description = readme.read()

setup(
    name="janis-pipelines.bioinformatics",
    version=version,
    description=description,
    url="https://github.com/PMCC-BioinformaticsCore/janis-bioinformatics",
    author="Michael Franklin, Evan Thomas, Mohammad Bhuyan",
    author_email="michael.franklin@petermac.org",
    license="GNU",
    packages=["janis_bioinformatics"]
    + [
        "janis_bioinformatics." + p
        for p in sorted(find_packages("./janis_bioinformatics"))
    ],
    entry_points={
        "janis.extension": ["bioinformatics=janis_bioinformatics"],
        "janis.tools": ["bioinformatics=janis_bioinformatics.tools"],
        "janis.types": ["bioinformatics=janis_bioinformatics.data_types"],
    },
<<<<<<< HEAD
    install_requires=["janis-pipelines.core >= 0.10.4"],
    extras_require={"tests": ['nose', "janis-pipelines.unix >= 0.10.1", "janis-pipelines"]},
=======
    install_requires=["janis-pipelines.core >= 0.10.7"],
>>>>>>> a152e6cb
    zip_safe=False,
    long_description=long_description,
    long_description_content_type="text/markdown",
    classifiers=[
        "Development Status :: 2 - Pre-Alpha",
        "Intended Audience :: Developers",
        "Intended Audience :: Science/Research",
        "Topic :: Scientific/Engineering :: Bio-Informatics",
    ],
)<|MERGE_RESOLUTION|>--- conflicted
+++ resolved
@@ -29,12 +29,8 @@
         "janis.tools": ["bioinformatics=janis_bioinformatics.tools"],
         "janis.types": ["bioinformatics=janis_bioinformatics.data_types"],
     },
-<<<<<<< HEAD
-    install_requires=["janis-pipelines.core >= 0.10.4"],
-    extras_require={"tests": ['nose', "janis-pipelines.unix >= 0.10.1", "janis-pipelines"]},
-=======
     install_requires=["janis-pipelines.core >= 0.10.7"],
->>>>>>> a152e6cb
+    extras_require={"tests": ['nose', "janis-pipelines.unix >= 0.10.1"]},
     zip_safe=False,
     long_description=long_description,
     long_description_content_type="text/markdown",
