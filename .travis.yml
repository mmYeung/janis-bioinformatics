language: python
python:
- '3.6'
<<<<<<< HEAD
before_install:
- sudo apt-get update -y
install:
- sudo apt-get install -y samtools
- pip install .
- pip install -e .[tests]
script: nosetests -w tests -a travis
=======
install:
- pip install keyring==21.4.0
script: echo "Deploying Janis-Bioinformatics"
>>>>>>> 80caba98
deploy:
  provider: pypi
  user: illusional
  distributions: sdist bdist_wheel
  on:
    tags: true
    repo: PMCC-BioinformaticsCore/janis-bioinformatics
  password:
    secure: rXdE41JYzNGWyQjtt4aQSE8kJowwNrRtlPKqDnRpHmdYSdRyNjQf7bD3LZTYqphec4vUGblsAy7kKmAUv9GINLCSZdDUqXHQGKp+V75WxJB6j+MyJ8LjLAuSarVT1mu4S5uOUJr4ONN7WjRc9TaNSfk17PDGIy1lzEucfCtUvn9RVZr6SNFZnS6FA8KI7AnF624BB0g4cTeepqEY5ZZz9QPDqOQtydF4bvOzJs4XJKnk5IJNf4Ow+Y8swg+iRNl4SECFyZ2x7e9LrCfX1Sr7JchfSV3egq101NZMAqt1K5yNT78lC1af1ITJVIaxCcoM6q+9pNyX7f6EKgy7OPLg52VaYLrtRIv8ZfXQvy94+Oooe33JAxLTm/5TjCbgoq7XJMbFUvQrLrTDYqsX1FxF4q3Wffzfir1l/fOzi7exgZkAy1cCp5KpQV4l0MX+qFbsIdF0bwmpP0lpE+BLBYTam0SUPfPbgE7pWBaLdojLynvmtVp/hOfEpRp7TKB3/OLn0UHl2OnDhCQVzn2yz1EJP8wqsKfWfC+cIp2xy6O0JLXhUa1LfxR7P+AJjObR6HrYi59TrO0kR3QhNhskqG80MkZod8HpWP77kEPmhJDB5Hx3qedQ+rcjHVstIbD8tf+zDJ4eilZlge9qHHL5ycGLDwS3/44kDLESpMT50QT4X/w=<|MERGE_RESOLUTION|>--- conflicted
+++ resolved
@@ -1,19 +1,14 @@
 language: python
 python:
 - '3.6'
-<<<<<<< HEAD
 before_install:
 - sudo apt-get update -y
 install:
 - sudo apt-get install -y samtools
 - pip install .
 - pip install -e .[tests]
+- pip install keyring==21.4.0
 script: nosetests -w tests -a travis
-=======
-install:
-- pip install keyring==21.4.0
-script: echo "Deploying Janis-Bioinformatics"
->>>>>>> 80caba98
 deploy:
   provider: pypi
   user: illusional
