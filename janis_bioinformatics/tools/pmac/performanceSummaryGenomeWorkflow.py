from janis_core import String
from janis_core import WorkflowMetadata

# data types
from janis_bioinformatics.data_types import BamBai, Bed
from janis_unix.data_types import TextFile
from janis_bioinformatics.tools import BioinformaticsWorkflow
from janis_bioinformatics.tools.bedtools import (
    BedToolsGenomeCoverageBedLatest,
    BedToolsCoverageBedLatest,
)
from janis_bioinformatics.tools.gatk4 import Gatk4CollectInsertSizeMetricsLatest
from janis_bioinformatics.tools.pmac import (
    PerformanceSummaryLatest,
    GeneCoveragePerSampleLatest,
)
from janis_bioinformatics.tools.samtools import (
    SamToolsFlagstatLatest,
    SamToolsViewLatest,
)


class PerformanceSummaryGenome_0_1_0(BioinformaticsWorkflow):
    def id(self) -> str:
        return "PerformanceSummaryGenome"

    def friendly_name(self):
        return "Performance summary workflow (whole genome)"

    def tool_provider(self):
        return "Peter MacCallum Cancer Centre"

    def bind_metadata(self):
        return WorkflowMetadata(version="v0.1.0", contributors=["Jiaan Yu"])

    def constructor(self):

        # Inputs
        self.input("bam", BamBai)
        self.input("bed", Bed)
        # Pending to multiple outputs with same prefix
        self.input("sample_name", String)
        self.input("genome_file", TextFile)

        # Steps - Performance Summary
        self.step(
            "gatk4collectinsertsizemetrics",
            Gatk4CollectInsertSizeMetricsLatest(bam=self.bam,),
        )
        self.step("bamflagstat", SamToolsFlagstatLatest(bam=self.bam))
        self.step(
            "samtoolsview",
            SamToolsViewLatest(sam=self.bam, doNotOutputAlignmentsWithBitsSet="0x400"),
        )
        self.step("rmdupbamflagstat", SamToolsFlagstatLatest(bam=self.samtoolsview.out))
        self.step(
            "bedtoolsgenomecoveragebed",
            BedToolsGenomeCoverageBedLatest(
<<<<<<< HEAD
                inputBam=self.samtoolsview.out, genome=self.genome_file, sorted=True,
=======
                inputBam=self.samtoolsview.out, genome=self.genome_file,
>>>>>>> 005594d1
            ),
        )
        # Give all the output files to performance summary script
        self.step(
            "performancesummary",
            PerformanceSummaryLatest(
                flagstat=self.bamflagstat.out,
                collectInsertSizeMetrics=self.gatk4collectinsertsizemetrics.out,
                coverage=self.bedtoolsgenomecoveragebed.out,
                rmdupFlagstat=self.rmdupbamflagstat.out,
                genome=True,
                outputPrefix=self.sample_name,
            ),
        )

        # Steps - Gene Coverage
        self.step(
            "bedtoolscoverage",
            BedToolsCoverageBedLatest(
                inputABed=self.bed,
                inputBBam=self.samtoolsview.out,
                histogram=True,
                genome=self.genome_file,
                sorted=True,
            ),
        )
        self.step(
            "genecoverage",
            GeneCoveragePerSampleLatest(
                sampleName=self.sample_name,
                bedtoolsOutputPath=self.bedtoolscoverage.out,
<<<<<<< HEAD
                genome=self.genome_file,
                sorted=True,
=======
>>>>>>> 005594d1
            ),
        )

        self.output("performanceSummaryOut", source=self.performancesummary.out)
        self.output("geneFileOut", source=self.genecoverage.geneFileOut)
        self.output("regionFileOut", source=self.genecoverage.regionFileOut)<|MERGE_RESOLUTION|>--- conflicted
+++ resolved
@@ -56,11 +56,7 @@
         self.step(
             "bedtoolsgenomecoveragebed",
             BedToolsGenomeCoverageBedLatest(
-<<<<<<< HEAD
-                inputBam=self.samtoolsview.out, genome=self.genome_file, sorted=True,
-=======
                 inputBam=self.samtoolsview.out, genome=self.genome_file,
->>>>>>> 005594d1
             ),
         )
         # Give all the output files to performance summary script
@@ -92,11 +88,6 @@
             GeneCoveragePerSampleLatest(
                 sampleName=self.sample_name,
                 bedtoolsOutputPath=self.bedtoolscoverage.out,
-<<<<<<< HEAD
-                genome=self.genome_file,
-                sorted=True,
-=======
->>>>>>> 005594d1
             ),
         )
 
