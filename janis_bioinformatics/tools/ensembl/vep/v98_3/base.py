from typing import List

from janis_core import (
    ToolOutput,
    ToolInput,
    Boolean,
    String,
    StringFormatter,
    File,
    Filename,
    Int,
    CpuSelector,
    Directory,
    Array,
    Float,
    Stdout,
    InputSelector,
    ToolArgument,
)
from janis_core.operators.logical import If, IsDefined, AndOperator
from janis_core.operators.standard import JoinOperator
from janis_unix import Tsv

from janis_bioinformatics.data_types import (
    Fasta,
    CompressedVcf,
    Bam,
    BedTabix,
    VcfTabix,
)

from janis_bioinformatics.tools.bioinformaticstoolbase import BioinformaticsTool


class VepBase_98_3(BioinformaticsTool):
    def tool(self) -> str:
        return "vep"

    def friendly_name(self) -> str:
        return "Variant Effect Predictor (VEP)"

    def tool_provider(self):
        return "Ensembl"

    def base_command(self):
        return "vep"

    def inputs(self) -> List[ToolInput]:
        return [
            ToolInput(
                "inputFile",
                CompressedVcf(),
                prefix="--input_file",
                doc="Input file name. Can use compressed file (gzipped).",
            ),
            ToolInput(
                "outputFilename",
                Filename(extension=".vep"),
                prefix="--output_file",
                doc="(-o) Output file name. Results can write to STDOUT by specifying "
                ' as the output file name - this will force quiet mode. Default = "variant_effect_output.txt"',
            ),
            ToolInput(
                "vcf",
                Boolean(),
                default=True,
                prefix="--vcf",
                doc="Writes output in VCF format. Consequences are added in the INFO field of the VCF file, using the "
                'key "CSQ". Data fields are encoded separated by "|"; the order of fields is written in the VCF header.'
                ' Output fields in the "CSQ" INFO field can be selected by using --fields. If the input format was VCF,'
                " the file will remain unchanged save for the addition of the CSQ field (unless using any filtering). "
                "Custom data added with --custom are added as separate fields, using the key specified for each data "
                "file. Commas in fields are replaced with ampersands (&) to preserve VCF format.",
            ),
            # ToolInput('plugin', [PLUGINS](optional=True), prefix='--plugin',
            #           doc='Use named plugin. Plugin modules should be installed in the Plugins subdirectory of the VEP cache directory (defaults to $HOME/.vep/). Multiple plugins can be used by supplying the --plugin flag multiple times. See plugin documentation. Not used by default'),
            ToolInput(
                "help",
                Boolean(optional=True),
                prefix="--help",
                doc="Display help message and quit",
            ),
            ToolInput(
                "quiet",
                Boolean(optional=True),
                prefix="--quiet",
                doc="(-q) Suppress warning messages.Not used by default",
            ),
            ToolInput(
                "verbose",
                Boolean(optional=True),
                prefix="--verbose",
                doc="(-v) Print out a bit more information while running. Not used by default",
            ),
            ToolInput(
                "config",
                File(optional=True),
                prefix="--config",
                doc="""Load configuration options from a config file. The config file should consist of whitespace-separated pairs of option names and settings e.g.:

            output_file   my_output.txt
            species       mus_musculus
            format        vcf
            host          useastdb.ensembl.org

            A config file can also be implicitly read; save the file as $HOME/.vep/vep.ini (or equivalent directory if 
            using --dir). Any options in this file will be overridden by those specified in a config file using --config, 
            and in turn by any options specified on the command line. You can create a quick version file of this by 
            setting the flags as normal and running VEP in verbose (-v) mode. This will output lines that can be copied 
            to a config file that can be loaded in on the next run using --config. Not used by default""",
            ),
            ToolInput(
                "everything",
                Boolean(optional=True),
                prefix="--everything",
                doc="(-e) Shortcut flag to switch on all of the following: --sift b, --polyphen b, --ccds, "
                "--uniprot, --hgvs, --symbol, --numbers, --domains, --regulatory, --canonical, --protein, "
                "--biotype, --uniprot, --tsl, --appris, --gene_phenotype --af, --af_1kg, --af_esp, "
                "--af_gnomad, --max_af, --pubmed, --variant_class, --mane",
            ),
            ToolInput(
                "species",
                String(optional=True),
                prefix="--species",
                doc='Species for your data. This can be the latin name e.g. "homo_sapiens" or any Ensembl alias e.g. '
                '"mouse". Specifying the latin name can speed up initial database connection as the registry does '
                'not have to load all available database aliases on the server. Default = "homo_sapiens"',
            ),
            ToolInput(
                "assembly",
                String(optional=True),
                prefix="--assembly",
                doc="""(-a) Select the assembly version to use if more than one available. If using the cache, you must 
                have the appropriate assembly's cache file installed. If not specified and you have only 1 assembly 
                version installed, this will be chosen by default. Default = use found assembly version""",
            ),
            ToolInput(
                "inputData",
                String(optional=True),
                prefix="--input_data",
                doc="(--id) Raw input data as a string. May be used, for example, to input a single rsID or HGVS "
                "notation quickly to vep: --input_data rs699",
            ),
            ToolInput(
                "format",
                String(optional=True),
                prefix="--format",
                doc='Input file format - one of "ensembl", "vcf", "hgvs", "id", "region", "spdi". By default, '
                "VEP auto-detects the input file format. Using this option you can specify the input file is "
                "Ensembl, VCF, IDs, HGVS, SPDI or region format. Can use compressed version (gzipped) of any "
                "file format listed above. Auto-detects format by default",
            ),
            ToolInput(
                "forceOverwrite",
                Boolean(optional=True),
                prefix="--force_overwrite",
                doc="(--force) By default, VEP will fail with an error if the output file already exists. You can "
                "force the overwrite of the existing file by using this flag. Not used by default",
            ),
            ToolInput(
                "statsFile",
                String(optional=True),
                default="variant_effect_output.txt_summary.html",
                prefix="--stats_file",
                doc="(--sf) Summary stats file name. This is an HTML file containing a summary of the VEP run - the "
                'file name must end ".htm" or ".html". Default = "variant_effect_output.txt_summary.html"',
            ),
            ToolInput(
                "noStats",
                Boolean(optional=True),
                prefix="--no_stats",
                doc="""Don\'t generate a stats file. Provides marginal gains in run time.""",
            ),
            ToolInput(
                "statsText",
                Boolean(optional=True),
                prefix="--stats_text",
                doc="Generate a plain text stats file in place of the HTML.",
            ),
            ToolInput(
                "warningFile",
                Filename(suffix="warning", extension=".txt"),
                prefix="--warning_file",
                doc="File name to write warnings and errors to. Default = STDERR (standard error)",
            ),
            ToolInput(
                "maxSvSize",
                Boolean(optional=True),
                prefix="--max_sv_size",
                doc="Extend the maximum Structural Variant size VEP can process.",
            ),
            ToolInput(
                "noCheckVariantsOrder",
                Boolean(optional=True),
                prefix="--no_check_variants_order",
                doc="Permit the use of unsorted input files. However running VEP on unsorted input files slows down "
                "the tool and requires more memory.",
            ),
            ToolInput(
                "fork",
                Int(optional=True),
                prefix="--fork",
                doc="Enable forking, using the specified number of forks. Forking can dramatically improve runtime. "
                "Not used by default",
            ),
            ToolInput(
                "custom",
                Array(BedTabix, optional=True),
                prefix="--custom",
                prefix_applies_to_all_elements=True,
                doc="Add custom annotation to the output. Files must be tabix indexed or in the bigWig format. "
                "Multiple files can be specified by supplying the --custom flag multiple times. "
                "See https://asia.ensembl.org/info/docs/tools/vep/script/vep_custom.html for full details. "
                "Not used by default",
            ),
            ToolInput(
                "gff",
                File(optional=True),
                prefix="--gff",
                doc="Use GFF transcript annotations in [filename] as an annotation source. "
                "Requires a FASTA file of genomic sequence.Not used by default",
            ),
            ToolInput(
                "gtf",
                File(optional=True),
                prefix="--gtf",
                doc="Use GTF transcript annotations in [filename] as an annotation source. "
                "Requires a FASTA file of genomic sequence.Not used by default",
            ),
            ToolInput(
                "bam",
                Bam(optional=True),
                prefix="--bam",
                doc="ADVANCED Use BAM file of sequence alignments to correct transcript models not derived from "
                "reference genome sequence. Used to correct RefSeq transcript models. "
                "Enables --use_transcript_ref; add --use_given_ref to override this behaviour. Not used by default",
            ),
            ToolInput(
                "useTranscriptRef",
                Boolean(optional=True),
                prefix="--use_transcript_ref",
                doc="By default VEP uses the reference allele provided in the input file to calculate consequences "
                "for the provided alternate allele(s). Use this flag to force VEP to replace the provided "
                "reference allele with sequence derived from the overlapped transcript. This is especially "
                "relevant when using the RefSeq cache, see documentation for more details. The GIVEN_REF and "
                "USED_REF fields are set in the output to indicate any change. Not used by default",
            ),
            ToolInput(
                "useGivenRef",
                Boolean(optional=True),
                prefix="--use_given_ref",
                doc="Using --bam or a BAM-edited RefSeq cache by default enables --use_transcript_ref; add this flag "
                "to override this behaviour and use the provided reference allele from the input. Not used by default",
            ),
            ToolInput(
                "customMultiAllelic",
                Boolean(optional=True),
                prefix="--custom_multi_allelic",
                doc="By default, comma separated lists found within the INFO field of custom annotation VCFs are "
                "assumed to be allele specific. For example, a variant with allele_string A/G/C with associated "
                'custom annotation "single,double,triple" will associate triple with C, double with G and single '
                "with A. This flag instructs VEP to return all annotations for all alleles. Not used by default",
            ),
            ToolInput(
                "tab",
                Boolean(optional=True),
                prefix="--tab",
                doc="Writes output in tab-delimited format. Not used by default",
            ),
            ToolInput(
                "json",
                Boolean(optional=True),
                prefix="--json",
                doc="Writes output in JSON format. Not used by default",
            ),
            ToolInput(
                "compressOutput",
                String(optional=True),
                default="bgzip",
                prefix="--compress_output",
                doc="Writes output compressed using either gzip or bgzip. Not used by default",
            ),
            ToolInput(
                "fields",
                Array(String, optional=True),
                prefix="--fields",
                doc="""Configure the output format using a comma separated list of fields.
Can only be used with tab (--tab) or VCF format (--vcf) output.
For the tab format output, the selected fields may be those present in the default output columns, or 
any of those that appear in the Extra column (including those added by plugins or custom annotations). 
Output remains tab-delimited. For the VCF format output, the selected fields are those present within the ""CSQ"" INFO field.

Example of command for the tab output:

--tab --fields ""Uploaded_variation,Location,Allele,Gene""
Example of command for the VCF format output:

--vcf --fields ""Allele,Consequence,Feature_type,Feature""
Not used by default""",
            ),
            ToolInput(
                "minimal",
                Boolean(optional=True),
                prefix="--minimal",
                doc="Convert alleles to their most minimal representation before consequence calculation i.e. "
                "sequence that is identical between each pair of reference and alternate alleles is trimmed "
                "off from both ends, with coordinates adjusted accordingly. Note this may lead to discrepancies "
                "between input coordinates and coordinates reported by VEP relative to transcript sequences; "
                "to avoid issues, use --allele_number and/or ensure that your input variants have unique "
                "identifiers. The MINIMISED flag is set in the VEP output where relevant. Not used by default",
            ),
            ToolInput(
                "variantClass",
                Boolean(optional=True),
                prefix="--variant_class",
                doc="Output the Sequence Ontology variant class. Not used by default",
            ),
            ToolInput(
                "sift",
                String(optional=True),
                prefix="--sift",
                doc="Species limited SIFT predicts whether an amino acid substitution affects protein function based "
                "on sequence homology and the physical properties of amino acids. VEP can output the prediction "
                "term, score or both. Not used by default",
            ),
            ToolInput(
                "polyphen",
                String(optional=True),
                prefix="--polyphen",
                doc="Human only PolyPhen is a tool which predicts possible impact of an amino acid substitution on "
                "the structure and function of a human protein using straightforward physical and comparative "
                "considerations. VEP can output the prediction term, score or both. VEP uses the humVar score "
                "by default - use --humdiv to retrieve the humDiv score. Not used by default",
            ),
            ToolInput(
                "humdiv",
                Boolean(optional=True),
                prefix="--humdiv",
                doc="Human only Retrieve the humDiv PolyPhen prediction instead of the default humVar. "
                "Not used by default",
            ),
            ToolInput(
                "nearest",
                String(optional=True),
                prefix="--nearest",
                doc="""Retrieve the transcript or gene with the nearest protein-coding transcription start site 
                (TSS) to each input variant. Use ""transcript"" to retrieve the transcript stable ID, ""gene"" to 
                retrieve the gene stable ID, or ""symbol"" to retrieve the gene symbol. Note that the nearest 
                TSS may not belong to a transcript that overlaps the input variant, and more than one may be 
                reported in the case where two are equidistant from the input coordinates.

            Currently only available when using a cache annotation source, and requires the Set::IntervalTree perl module.
            Not used by default""",
            ),
            ToolInput(
                "distance",
                Array(Int, optional=True),
                separator=",",
                prefix="--distance",
                doc="Modify the distance up and/or downstream between a variant and a transcript for which VEP will assign the upstream_gene_variant or downstream_gene_variant consequences. Giving one distance will modify both up- and downstream distances; prodiving two separated by commas will set the up- (5') and down - (3') stream distances respectively. Default: 5000",
            ),
            ToolInput(
                "overlaps",
                Boolean(optional=True),
                prefix="--overlaps",
                doc="Report the proportion and length of a transcript overlapped by a structural variant in VCF format.",
            ),
            ToolInput(
                "genePhenotype",
                Boolean(optional=True),
                prefix="--gene_phenotype",
                doc="Indicates if the overlapped gene is associated with a phenotype, disease or trait. See list of phenotype sources. Not used by default",
            ),
            ToolInput(
                "regulatory",
                Boolean(optional=True),
                prefix="--regulatory",
                doc="Look for overlaps with regulatory regions. VEP can also report if a variant falls in a high information position within a transcription factor binding site. Output lines have a Feature type of RegulatoryFeature or MotifFeature. Not used by default",
            ),
            ToolInput(
                "cellType",
                Boolean(optional=True),
                prefix="--cell_type",
                doc="Report only regulatory regions that are found in the given cell type(s). Can be a single cell type or a comma-separated list. The functional type in each cell type is reported under CELL_TYPE in the output. To retrieve a list of cell types, use --cell_type list. Not used by default",
            ),
            ToolInput(
                "individual",
                Array(String, optional=True),
                prefix="--individual",
                separator=",",
                doc='Consider only alternate alleles present in the genotypes of the specified individual(s). May be a single individual, a comma-separated list or "all" to assess all individuals separately. Individual variant combinations homozygous for the given reference allele will not be reported. Each individual and variant combination is given on a separate line of output. Only works with VCF files containing individual genotype data; individual IDs are taken from column headers. Not used by default',
            ),
            ToolInput(
                "phased",
                Boolean(optional=True),
                prefix="--phased",
                doc="Force VCF genotypes to be interpreted as phased. For use with plugins that depend on phased data. Not used by default",
            ),
            ToolInput(
                "alleleNumber",
                Boolean(optional=True),
                prefix="--allele_number",
                doc="Identify allele number from VCF input, where 1 = first ALT allele, 2 = second ALT allele etc. Useful when using --minimal Not used by default",
            ),
            ToolInput(
                "showRefAllele",
                Boolean(optional=True),
                prefix="--show_ref_allele",
                doc='Adds the reference allele in the output. Mainly useful for the VEP "default" and tab-delimited output formats. Not used by default',
            ),
            ToolInput(
                "totalLength",
                Boolean(optional=True),
                prefix="--total_length",
                doc="Give cDNA, CDS and protein positions as Position/Length. Not used by default",
            ),
            ToolInput(
                "numbers",
                Boolean(optional=True),
                prefix="--numbers",
                doc="Adds affected exon and intron numbering to to output. Format is Number/Total. Not used by default",
            ),
            ToolInput(
                "noEscape",
                Boolean(optional=True),
                prefix="--no_escape",
                doc="Don't URI escape HGVS strings. Default = escape",
            ),
            ToolInput(
                "keepCsq",
                Boolean(optional=True),
                prefix="--keep_csq",
                doc="Don't overwrite existing CSQ entry in VCF INFO field. Overwrites by default",
            ),
            ToolInput(
                "vcfInfoField",
                String(optional=True),
                prefix="--vcf_info_field",
                doc='Change the name of the INFO key that VEP write the consequences to in its VCF output. Use "ANN" for compatibility with other tools such as snpEff. Default: CSQ',
            ),
            ToolInput(
                "terms",
                String(optional=True),
                prefix="--terms",
                doc='(-t) The type of consequence terms to output. The Ensembl terms are described here. The Sequence Ontology is a joint effort by genome annotation centres to standardise descriptions of biological sequences. Default = "SO"',
            ),
            ToolInput(
                "noHeaders",
                Boolean(optional=True),
                prefix="--no_headers",
                doc="Don't write header lines in output files. Default = add headers",
            ),
            ToolInput(
                "hgvs",
                Boolean(optional=True),
                prefix="--hgvs",
                doc="Add HGVS nomenclature based on Ensembl stable identifiers to the output. Both coding and protein sequence names are added where appropriate. To generate HGVS identifiers when using --cache or --offline you must use a FASTA file and --fasta. HGVS notations given on Ensembl identifiers are versioned. Not used by default",
            ),
            ToolInput(
                "hgvsg",
                Boolean(optional=True),
                prefix="--hgvsg",
                doc="Add genomic HGVS nomenclature based on the input chromosome name. To generate HGVS identifiers when using --cache or --offline you must use a FASTA file and --fasta. Not used by default",
            ),
            ToolInput(
                "shiftHgvs",
                Boolean(optional=True),
                prefix="--shift_hgvs",
                doc="""Enable or disable 3\' shifting of HGVS notations. When enabled, this causes ambiguous insertions or deletions (typically in repetetive sequence tracts) to be "shifted" to their most 3' possible coordinates (relative to the transcript sequence and strand) before the HGVS notations are calculated; the flag HGVS_OFFSET is set to the number of bases by which the variant has shifted, relative to the input genomic coordinates. Disabling retains the original input coordinates of the variant. Default: 1 (shift)""",
            ),
            ToolInput(
                "transcriptVersion",
                Boolean(optional=True),
                prefix="--transcript_version",
                doc="Add version numbers to Ensembl transcript identifiers",
            ),
            ToolInput(
                "protein",
                Boolean(optional=True),
                prefix="--protein",
                doc="Add the Ensembl protein identifier to the output where appropriate. Not used by default",
            ),
            ToolInput(
                "symbol",
                Boolean(optional=True),
                prefix="--symbol",
                doc="Adds the gene symbol (e.g. HGNC) (where available) to the output. Not used by default",
            ),
            ToolInput(
                "ccds",
                Boolean(optional=True),
                prefix="--ccds",
                doc="Adds the CCDS transcript identifer (where available) to the output. Not used by default",
            ),
            ToolInput(
                "uniprot",
                Boolean(optional=True),
                prefix="--uniprot",
                doc="Adds best match accessions for translated protein products from three UniProt-related databases (SWISSPROT, TREMBL and UniParc) to the output. Not used by default",
            ),
            ToolInput(
                "tsl",
                Boolean(optional=True),
                prefix="--tsl",
                doc="Adds the transcript support level for this transcript to the output. Not used by default. Note: Only available for human on the GRCh38 assembly",
            ),
            ToolInput(
                "appris",
                Boolean(optional=True),
                prefix="--appris",
                doc="Adds the APPRIS isoform annotation for this transcript to the output. Not used by default. Note: Only available for human on the GRCh38 assembly",
            ),
            ToolInput(
                "canonical",
                Boolean(optional=True),
                prefix="--canonical",
                doc="Adds a flag indicating if the transcript is the canonical transcript for the gene. Not used by default",
            ),
            ToolInput(
                "mane",
                Boolean(optional=True),
                prefix="--mane",
                doc="Adds a flag indicating if the transcript is the MANE Select transcript for the gene. Not used by default. Note: Only available for human on the GRCh38 assembly",
            ),
            ToolInput(
                "biotype",
                Boolean(optional=True),
                prefix="--biotype",
                doc="Adds the biotype of the transcript or regulatory feature. Not used by default",
            ),
            ToolInput(
                "domains",
                Boolean(optional=True),
                prefix="--domains",
                doc="Adds names of overlapping protein domains to output. Not used by default",
            ),
            ToolInput(
                "xrefRefseq",
                Boolean(optional=True),
                prefix="--xref_refseq",
                doc="Output aligned RefSeq mRNA identifier for transcript. Not used by default. Note: The RefSeq and Ensembl transcripts aligned in this way MAY NOT, AND FREQUENTLY WILL NOT, match exactly in sequence, exon structure and protein product",
            ),
            ToolInput(
                "synonyms",
                Tsv(optional=True),
                prefix="--synonyms",
                doc="Load a file of chromosome synonyms. File should be tab-delimited with the primary identifier in column 1 and the synonym in column 2. Synonyms allow different chromosome identifiers to be used in the input file and any annotation source (cache, database, GFF, custom file, FASTA file). Not used by default",
            ),
            ToolInput(
                "checkExisting",
                Boolean(optional=True),
                prefix="--check_existing",
                doc="""Checks for the existence of known variants that are co-located with your input. By default the alleles are compared and variants on an allele-specific basis - to compare only coordinates, use --no_check_alleles.

            Some databases may contain variants with unknown (null) alleles and these are included by default; to exclude them use --exclude_null_alleles.

            See this page for more details.

            Not used by default""",
            ),
            ToolInput(
                "checkSvs",
                Boolean(optional=True),
                prefix="--check_svs",
                doc="Checks for the existence of structural variants that overlap your input. Currently requires database access. Not used by default",
            ),
            ToolInput(
                "clinSigAllele",
                Boolean(optional=True),
                prefix="--clin_sig_allele",
                doc="Return allele specific clinical significance. Setting this option to 0 will provide all known clinical significance values at the given locus. Default: 1 (Provide allele-specific annotations)",
            ),
            ToolInput(
                "excludeNullAlleles",
                Boolean(optional=True),
                prefix="--exclude_null_alleles",
                doc="Do not include variants with unknown alleles when checking for co-located variants. Our human database contains variants from HGMD and COSMIC for which the alleles are not publically available; by default these are included when using --check_existing, use this flag to exclude them. Not used by default",
            ),
            ToolInput(
                "noCheckAlleles",
                Boolean(optional=True),
                prefix="--no_check_alleles",
                doc="""When checking for existing variants, by default VEP only reports a co-located variant if none of the input alleles are novel. For example, if your input variant has alleles A/G, and an existing co-located variant has alleles A/C, the co-located variant will not be reported.

            Strand is also taken into account - in the same example, if the input variant has alleles T/G but on the negative strand, then the co-located variant will be reported since its alleles match the reverse complement of input variant.

            Use this flag to disable this behaviour and compare using coordinates alone. Not used by default""",
            ),
            ToolInput(
                "af",
                Boolean(optional=True),
                prefix="--af",
                doc="Add the global allele frequency (AF) from 1000 Genomes Phase 3 data for any known co-located variant to the output. For this and all --af_* flags, the frequency reported is for the input allele only, not necessarily the non-reference or derived allele. Not used by default",
            ),
            ToolInput(
                "maxAf",
                Boolean(optional=True),
                prefix="--max_af",
                doc="Report the highest allele frequency observed in any population from 1000 genomes, ESP or gnomAD. Not used by default",
            ),
            ToolInput(
                "af1kg",
                String(optional=True),
                prefix="--af_1kg",
                doc="Add allele frequency from continental populations (AFR,AMR,EAS,EUR,SAS) of 1000 Genomes Phase 3 to the output. Must be used with --cache. Not used by default",
            ),
            ToolInput(
                "afEsp",
                Boolean(optional=True),
                prefix="--af_esp",
                doc="Include allele frequency from NHLBI-ESP populations. Must be used with --cache. Not used by default",
            ),
            ToolInput(
                "afGnomad",
                Boolean(optional=True),
                prefix="--af_gnomad",
                doc="Include allele frequency from Genome Aggregation Database (gnomAD) exome populations. Note only data from the gnomAD exomes are included; to retrieve data from the additional genomes data set, see this guide. Must be used with --cache Not used by default",
            ),
            ToolInput(
                "afExac",
                Boolean(optional=True),
                prefix="--af_exac",
                doc="Include allele frequency from ExAC project populations. Must be used with --cache. Not used by default. Note: ExAC data has been superceded by gnomAD. This flag remains for those wishing to use older cache versions containing ExAC data.",
            ),
            ToolInput(
                "pubmed",
                Boolean(optional=True),
                prefix="--pubmed",
                doc="Report Pubmed IDs for publications that cite existing variant. Must be used with --cache. Not used by default",
            ),
            ToolInput(
                "failed",
                Boolean(optional=True),
                prefix="--failed",
                doc="When checking for co-located variants, by default VEP will exclude variants that have been flagged as failed. Set this flag to include such variants. Default: 0 (exclude)",
            ),
            ToolInput(
                "gencodeBasic",
                Boolean(optional=True),
                prefix="--gencode_basic",
                doc="Limit your analysis to transcripts belonging to the GENCODE basic set. This set has fragmented or problematic transcripts removed. Not used by default",
            ),
            ToolInput(
                "excludePredicted",
                Boolean(optional=True),
                prefix="--exclude_predicted",
                doc='When using the RefSeq or merged cache, exclude predicted transcripts (i.e. those with identifiers beginning with "XM_" or "XR_").',
            ),
            ToolInput(
                "transcriptFilter",
                Boolean(optional=True),
                prefix="--transcript_filter",
                doc='''ADVANCED Filter transcripts according to any arbitrary set of rules. Uses similar notation to filter_vep.

            You may filter on any key defined in the root of the transcript object; most commonly this will be ""stable_id"":

            --transcript_filter ""stable_id match N[MR]_""''',
            ),
            ToolInput(
                "checkRef",
                Boolean(optional=True),
                prefix="--check_ref",
                doc="Force VEP to check the supplied reference allele against the sequence stored in the Ensembl Core database or supplied FASTA file. Lines that do not match are skipped. Not used by default",
            ),
            ToolInput(
                "lookupRef",
                Boolean(optional=True),
                prefix="--lookup_ref",
                doc="Force overwrite the supplied reference allele with the sequence stored in the Ensembl Core database or supplied FASTA file. Not used by default",
            ),
            ToolInput(
                "dontSkip",
                Boolean(optional=True),
                prefix="--dont_skip",
                doc="Don't skip input variants that fail validation, e.g. those that fall on unrecognised sequences. Combining --check_ref with --dont_skip will add a CHECK_REF output field when the given reference does not match the underlying reference sequence.",
            ),
            ToolInput(
                "allowNonVariant",
                Boolean(optional=True),
                prefix="--allow_non_variant",
                doc="When using VCF format as input and output, by default VEP will skip non-variant lines of input (where the ALT allele is null). Enabling this option the lines will be printed in the VCF output with no consequence data added.",
            ),
            ToolInput(
                "chr",
                Array(String, optional=True),
                prefix="--chr",
                separator=",",
                doc='Select a subset of chromosomes to analyse from your file. Any data not on this chromosome in the input will be skipped. The list can be comma separated, with "-" characters representing an interval. For example, to include chromosomes 1, 2, 3, 10 and X you could use --chr 1-3,10,X Not used by default',
            ),
            ToolInput(
                "codingOnly",
                Boolean(optional=True),
                prefix="--coding_only",
                doc="Only return consequences that fall in the coding regions of transcripts. Not used by default",
            ),
            ToolInput(
                "noIntergenic",
                Boolean(optional=True),
                prefix="--no_intergenic",
                doc="Do not include intergenic consequences in the output. Not used by default",
            ),
            ToolInput(
                "pick",
                Boolean(optional=True),
                prefix="--pick",
                doc="Pick once line or block of consequence data per variant, including transcript-specific columns. Consequences are chosen according to the criteria described here, and the order the criteria are applied may be customised with --pick_order. This is the best method to use if you are interested only in one consequence per variant. Not used by default",
            ),
            ToolInput(
                "pickAllele",
                Boolean(optional=True),
                prefix="--pick_allele",
                doc="Like --pick, but chooses one line or block of consequence data per variant allele. Will only differ in behaviour from --pick when the input variant has multiple alternate alleles. Not used by default",
            ),
            ToolInput(
                "perGene",
                Boolean(optional=True),
                prefix="--per_gene",
                doc="Output only the most severe consequence per gene. The transcript selected is arbitrary if more than one has the same predicted consequence. Uses the same ranking system as --pick. Not used by default",
            ),
            ToolInput(
                "pickAlleleGene",
                Boolean(optional=True),
                prefix="--pick_allele_gene",
                doc="Like --pick_allele, but chooses one line or block of consequence data per variant allele and gene combination. Not used by default",
            ),
            ToolInput(
                "flagPick",
                Boolean(optional=True),
                prefix="--flag_pick",
                doc="As per --pick, but adds the PICK flag to the chosen block of consequence data and retains others. Not used by default",
            ),
            ToolInput(
                "flagPickAllele",
                Boolean(optional=True),
                prefix="--flag_pick_allele",
                doc="As per --pick_allele, but adds the PICK flag to the chosen block of consequence data and retains others. Not used by default",
            ),
            ToolInput(
                "flagPickAlleleGene",
                Boolean(optional=True),
                prefix="--flag_pick_allele_gene",
                doc="As per --pick_allele_gene, but adds the PICK flag to the chosen block of consequence data and retains others. Not used by default",
            ),
            ToolInput(
                "pickOrder",
                Array(String, optional=True),
                prefix="--pick_order",
                separator=",",
                doc="""Customise the order of criteria (and the list of criteria) applied when choosing a block of annotation data with one of the following options: --pick, --pick_allele, --per_gene, --pick_allele_gene, --flag_pick, --flag_pick_allele, --flag_pick_allele_gene. See this page for the default order.
            Valid criteria are: [ canonical appris tsl biotype ccds rank length mane ]. e.g.:

            --pick --pick_order tsl,appris,rank""",
            ),
            ToolInput(
                "mostSevere",
                Boolean(optional=True),
                prefix="--most_severe",
                doc="Output only the most severe consequence per variant. Transcript-specific columns will be left blank. Consequence ranks are given in this table. To include regulatory consequences, use the --regulatory option in combination with this flag. Not used by default",
            ),
            ToolInput(
                "summary",
                Boolean(optional=True),
                prefix="--summary",
                doc="Output only a comma-separated list of all observed consequences per variant. Transcript-specific columns will be left blank. Not used by default",
            ),
            ToolInput(
                "filterCommon",
                Boolean(optional=True),
                prefix="--filter_common",
                doc="Shortcut flag for the filters below - this will exclude variants that have a co-located existing variant with global AF > 0.01 (1%). May be modified using any of the following freq_* filters. Not used by default",
            ),
            ToolInput(
                "checkFrequency",
                Boolean(optional=True),
                prefix="--check_frequency",
                doc="Turns on frequency filtering. Use this to include or exclude variants based on the frequency of co-located existing variants in the Ensembl Variation database. You must also specify all of the --freq_* flags below. Frequencies used in filtering are added to the output under the FREQS key in the Extra field. Not used by default",
            ),
            ToolInput(
                "freqPop",
                String(optional=True),
                prefix="--freq_pop",
                doc="Name of the population to use in frequency filter. This must be one of the following: (1KG_ALL, 1KG_AFR, 1KG_AMR, 1KG_EAS, 1KG_EUR, 1KG_SAS, AA, EA, gnomAD, gnomAD_AFR, gnomAD_AMR, gnomAD_ASJ, gnomAD_EAS, gnomAD_FIN, gnomAD_NFE, gnomAD_OTH, gnomAD_SAS)",
            ),
            ToolInput(
                "freqFreq",
                Float(optional=True),
                prefix="--freq_freq",
                doc="Allele frequency to use for filtering. Must be a float value between 0 and 1",
            ),
            ToolInput(
                "freqGtLt",
                String(optional=True),
                prefix="--freq_gt_lt",
                doc="Specify whether the frequency of the co-located variant must be greater than (gt) or less than (lt) the value specified with --freq_freq",
            ),
            ToolInput(
                "freqFilter",
                String(optional=True),
                prefix="--freq_filter",
                doc="Specify whether to exclude or include only variants that pass the frequency filter",
            ),
            # CADD plugin
            ToolInput("caddReference", Array(VcfTabix, optional=True)),
            # Condel
            ToolInput(
                "condelConfig",
                Directory(optional=True),
                doc="Directory containing CondelPlugin config, in format: '<dir>/condel_SP.conf'",
            ),
            # dbNSFP
            ToolInput("dbnspReference", VcfTabix(optional=True), doc=""),
            ToolInput("dbsnpColumns", Array(String, optional=True)),
            # REVEL
            ToolInput("revelReference", VcfTabix(optional=True)),
            # CUSTOM
            ToolInput("custom1Reference", VcfTabix(optional=True)),
            ToolInput("custom1Columns", Array(String, optional=True)),
        ]

    def arguments(self):
        return [
            # CADD
            ToolArgument(
                If(
                    IsDefined(InputSelector("caddReference")),
                    [
                        "--plugin",
                        "CADD," + JoinOperator(InputSelector("caddReference"), ","),
                    ],
                    None,
                )
            ),
            # Condel
            ToolArgument(
                If(
                    IsDefined(InputSelector("condelConfig")),
                    [
                        "--plugin",
                        StringFormatter(
                            "Condel,{condelconfig},b",
                            condelconfig=InputSelector("condelConfig"),
                        ),
                    ],
                    "",
                ),
                shell_quote=False,
            ),
            # dbNSFP
            ToolArgument(
                If(
                    AndOperator(
                        IsDefined(InputSelector("dbnspReference")),
                        IsDefined(InputSelector("dbsnpColumns")),
                    ),
                    [
                        "--plugin",
                        StringFormatter(
                            "dbNSFP,{ref},{cols}",
                            ref=InputSelector("dbnspReference"),
                            cols=JoinOperator(InputSelector("dbsnpColumns"), ","),
                        ),
                    ],
                    None,
                )
            ),
            # REVEL
            ToolArgument(
                If(
                    IsDefined(InputSelector("revelReference")),
                    [
                        "--plugin",
                        StringFormatter(
                            "REVEL,{ref}", ref=InputSelector("revelReference")
                        ),
                    ],
                    "",
                ),
                shell_quote=False,
            ),
            # CUSTOM 1
            ToolArgument(
                If(
                    AndOperator(
                        IsDefined(InputSelector("custom1Reference")),
                        IsDefined(InputSelector("custom1Columns")),
                    ),
                    [
                        "--custom",
                        StringFormatter(
                            "{ref},{cols}",
                            ref=InputSelector("custom1Reference"),
                            cols=JoinOperator(InputSelector("custom1Columns"), ","),
                        ),
                    ],
                    None,
                )
            ),
        ]

    def outputs(self) -> List[ToolOutput]:
        return [
            ToolOutput("std", Stdout),
            ToolOutput("out", File, glob=InputSelector("outputFilename")),
<<<<<<< HEAD
            ToolOutput(
                "stats", File(extension=".html"), glob=InputSelector("statsFile")
            ),
=======
            # ToolOutput("stats", File, glob="*"),
>>>>>>> 52cbbb3e
        ]<|MERGE_RESOLUTION|>--- conflicted
+++ resolved
@@ -901,11 +901,7 @@
         return [
             ToolOutput("std", Stdout),
             ToolOutput("out", File, glob=InputSelector("outputFilename")),
-<<<<<<< HEAD
             ToolOutput(
                 "stats", File(extension=".html"), glob=InputSelector("statsFile")
             ),
-=======
-            # ToolOutput("stats", File, glob="*"),
->>>>>>> 52cbbb3e
         ]