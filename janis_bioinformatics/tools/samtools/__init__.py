--- conflicted
+++ resolved
@@ -1,12 +1,8 @@
-<<<<<<< HEAD
 from .flagstat.flagstat import (
     SamTools_1_7,
     SamToolsFlagstat_1_9,
     SamToolsFlagstatLatest,
 )
-=======
-# from .flagstat.flagstat import SamTools_1_7, SamToolsFlagstat_1_9, SamToolsFlagstatLatest
->>>>>>> 83140176
 from .sort.sort import SamToolsSort_1_7, SamToolsSort_1_9, SamToolsSortLatest
 from .view.view import SamToolsView_1_7, SamToolsView_1_9, SamToolsViewLatest
 from .index.versions import SamToolsIndex_1_7, SamToolsIndex_1_9, SamToolsIndexLatest