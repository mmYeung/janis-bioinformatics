--- conflicted
+++ resolved
@@ -127,7 +127,7 @@
         return [
             ToolOutput(
                 "out",
-                VcfTabix,
+                CompressedVcf,
                 glob=InputSelector("outputFilename"),
                 doc="A raw, unfiltered, highly sensitive callset in VCF format. "
                 "File to which variants should be written",
@@ -447,12 +447,6 @@
             doc="-new-qual If provided, we will use the new AF model instead of the so-called exact model",
         ),
         ToolInput(
-<<<<<<< HEAD
-            "dontUseSoftClippedBases",
-            Boolean(optional=True),
-            prefix="--dont-use-soft-clipped-bases",
-            doc="Do not analyze soft clipped bases in the reads",
-=======
             "gvcfGqBands",
             Array(Int, optional=True),
             prefix="-GQB",
@@ -465,6 +459,11 @@
             String(optional=True),
             prefix="--emit-ref-confidence",
             doc="(-ERC) Mode for emitting reference confidence scores (For Mutect2, this is a BETA feature)",
->>>>>>> c3a93e46
+        ),
+        ToolInput(
+            "dontUseSoftClippedBases",
+            Boolean(optional=True),
+            prefix="--dont-use-soft-clipped-bases",
+            doc="Do not analyze soft clipped bases in the reads",
         ),
     ]