from .applybqsr.versions import (
    Gatk4ApplyBqsr_4_0,
    Gatk4ApplyBqsr_4_1_2,
    Gatk4ApplyBqsr_4_1_3,
    Gatk4ApplyBqsr_4_1_4,
    Gatk4ApplyBqsrLatest,
)
from .baserecalibrator.versions import (
    Gatk4BaseRecalibrator_4_0,
    Gatk4BaseRecalibrator_4_1_2,
    Gatk4BaseRecalibrator_4_1_3,
    Gatk4BaseRecalibrator_4_1_4,
    Gatk4BaseRecalibratorLatest,
)
from .calculatecontaminations.versions import (
    Gatk4CalculateContamination_4_1_2,
    Gatk4CalculateContamination_4_1_3,
    Gatk4CalculateContamination_4_1_4,
    Gatk4CalculateContaminationLatest,
)
from .createsequencedictionary.versions import (
    Gatk4CreateSequenceDictionary_4_1_2,
    Gatk4CreateSequenceDictionary_4_1_3,
    Gatk4CreateSequenceDictionary_4_1_4,
    Gatk4CreateSequenceDictionaryLatest,
)
from .fastqtosam.versions import *
from .filtermutectcalls.versions import (
    Gatk4FilterMutectCalls_4_1_2,
    Gatk4FilterMutectCalls_4_1_3,
    Gatk4FilterMutectCalls_4_1_4,
    Gatk4FilterMutectCallsLatest,
)
from .gathervcfs.versions import (
    Gatk4GatherVcfs_4_0,
    Gatk4GatherVcfs_4_1_2,
    Gatk4GatherVcfs_4_1_3,
    Gatk4GatherVcfs_4_1_4,
    Gatk4GatherVcfsLatest,
)
from .genotypeconcordance.versions import (
    Gatk4GenotypeConcordance_4_0,
    Gatk4GenotypeConcordance_4_1_2,
    Gatk4GenotypeConcordance_4_1_3,
    Gatk4GenotypeConcordance_4_1_4,
    Gatk4GenotypeConcordanceLatest,
)
from .getpileupsummaries.versions import (
    Gatk4GetPileUpSummaries_4_1_2,
    Gatk4GetPileUpSummaries_4_1_3,
    Gatk4GetPileUpSummaries_4_1_4,
    Gatk4GetPileUpSummariesLatest,
)
from .haplotypecaller.versions import (
    Gatk4HaplotypeCaller_4_0,
    Gatk4HaplotypeCaller_4_1_2,
    Gatk4HaplotypeCaller_4_1_3,
    Gatk4HaplotypeCaller_4_1_4,
    Gatk4HaplotypeCallerLatest,
)
from .learnreadorientationmodel.versions import (
    Gatk4LearnReadOrientationModel_4_1_2,
    Gatk4LearnReadOrientationModel_4_1_3,
    Gatk4LearnReadOrientationModel_4_1_4,
    Gatk4LearnReadOrientationModelLatest,
)
from .markduplicates.versions import (
    Gatk4MarkDuplicates_4_0,
    Gatk4MarkDuplicates_4_1_2,
    Gatk4MarkDuplicates_4_1_3,
    Gatk4MarkDuplicates_4_1_4,
    Gatk4MarkDuplicatesLatest,
)
from .mergebamalignment.versions import *
from .mergemutectstats.versions import (
    Gatk4MergeMutectStats_4_1_2,
    Gatk4MergeMutectStats_4_1_3,
    Gatk4MergeMutectStats_4_1_4,
    Gatk4MergeMutectStatsLatest,
)
from .mergesamfiles.versions import (
    Gatk4MergeSamFiles_4_0,
    Gatk4MergeSamFiles_4_1_2,
    Gatk4MergeSamFiles_4_1_3,
    Gatk4MergeSamFiles_4_1_4,
    Gatk4MergeSamFilesLatest,
)
from .mutect2.versions import (
    GatkMutect2_4_0,
    GatkMutect2_4_1_2,
    GatkMutect2_4_1_3,
    GatkMutect2_4_1_4,
    GatkMutect2Latest,
)
from .printreads.versions import (
    Gatk4PrintReads_4_0,
    Gatk4PrintReads_4_1_2,
    Gatk4PrintReads_4_1_3,
    Gatk4PrintReads_4_1_4,
    Gatk4PrintReadsLatest,
)
from .sortsam.versions import (
    Gatk4SortSam_4_0,
    Gatk4SortSam_4_1_2,
    Gatk4SortSam_4_1_3,
    Gatk4SortSam_4_1_4,
    Gatk4SortSamLatest,
)
from .splitreads.versions import (
    Gatk4SortSamLatest,
    Gatk4SplitReads_4_1_2,
    Gatk4SplitReads_4_1_3,
    Gatk4SplitReads_4_1_4,
<<<<<<< HEAD
    Gatk4SortSamLatest,
)

from .collectinsertsizemetrics.versions import (
    Gatk4CollectInsertSizeMetrics_4_1_2,
    Gatk4CollectInsertSizeMetrics_4_1_3,
    Gatk4CollectInsertSizeMetrics_4_1_4,
    Gatk4CollectInsertSizeMetricsLatest,
=======
>>>>>>> 83140176
)<|MERGE_RESOLUTION|>--- conflicted
+++ resolved
@@ -111,8 +111,6 @@
     Gatk4SplitReads_4_1_2,
     Gatk4SplitReads_4_1_3,
     Gatk4SplitReads_4_1_4,
-<<<<<<< HEAD
-    Gatk4SortSamLatest,
 )
 
 from .collectinsertsizemetrics.versions import (
@@ -120,6 +118,4 @@
     Gatk4CollectInsertSizeMetrics_4_1_3,
     Gatk4CollectInsertSizeMetrics_4_1_4,
     Gatk4CollectInsertSizeMetricsLatest,
-=======
->>>>>>> 83140176
 )