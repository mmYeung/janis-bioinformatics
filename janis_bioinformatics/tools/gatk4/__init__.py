--- conflicted
+++ resolved
@@ -127,7 +127,6 @@
     Gatk4CollectInsertSizeMetricsLatest,
 )
 
-<<<<<<< HEAD
 from .setnmmdanduqtags.versions import (
     Gatk4SetNmMdAndUqTags_4_1_3,
     Gatk4SetNmMdAndUqTags_4_1_4,
@@ -146,9 +145,9 @@
     Gatk4GatherBamFiles_4_1_3,
     Gatk4GatherBamFiles_4_1_4,
     Gatk4GatherBamFilesLatest,
-=======
+)
+
 from .depthofcoverage.versions import (
     Gatk4DepthOfCoverage_4_1_6,
     Gatk4DepthOfCoverageLatest,
->>>>>>> 37941eeb
 )