from abc import ABC
from typing import Dict, Any

from janis_core import (
    ToolInput,
    Filename,
    ToolOutput,
    InputSelector,
    CaptureType,
    Array,
    ToolMetadata,
    String,
    get_value_for_hints_and_ordered_resource_tuple,
    StringFormatter,
<<<<<<< HEAD
=======
)
from janis_core.operators.logical import If, IsDefined
from janis_core.operators.standard import (
    JoinOperator,
    FilterNullOperator,
    FirstOperator,
>>>>>>> 006fc8c5
)
from janis_core.operators.standard import JoinOperator, FilterNullOperator
from janis_unix import TextFile

from janis_bioinformatics.data_types import BamBai, VcfIdx, Bed, VcfTabix, FastaWithDict
from ..gatk4toolbase import Gatk4ToolBase

CORES_TUPLE = [
    # (CaptureType.key(), {
    #     CaptureType.CHROMOSOME: 2,
    #     CaptureType.EXOME: 2,
    #     CaptureType.THIRTYX: 2,
    #     CaptureType.NINETYX: 2,
    #     CaptureType.THREEHUNDREDX: 2
    # })
]

MEM_TUPLE = [
    (
        CaptureType.key(),
        {
            CaptureType.TARGETED: 32,
            CaptureType.CHROMOSOME: 64,
            CaptureType.EXOME: 64,
            CaptureType.THIRTYX: 64,
            CaptureType.NINETYX: 64,
            CaptureType.THREEHUNDREDX: 64,
        },
    )
]


class Gatk4GetPileUpSummariesBase(Gatk4ToolBase, ABC):
    @classmethod
    def gatk_command(cls):
        return "GetPileupSummaries"

    def tool(self):
        return "Gatk4GetPileupSummaries"

    def friendly_name(self):
        return "GATK4: GetPileupSummaries"

    def inputs(self):
        return [
            *super().inputs(),
            *Gatk4GetPileUpSummariesBase.additional_args,
            ToolInput(
                "bam",
                Array(BamBai()),
                prefix="-I",
                prefix_applies_to_all_elements=True,
                doc="The SAM/BAM/CRAM file containing reads.",
                position=0,
            ),
            ToolInput(
                "sampleName", String(optional=True), doc="Used for naming purposes"
            ),
            ToolInput(
                "sites",
                VcfTabix(),
                prefix="-V",
                doc="sites of common biallelic variants",
            ),
            ToolInput(
                "intervals",
                Bed(optional=True),
                prefix="--intervals",
                doc="-L (BASE) One or more genomic intervals over which to operate",
            ),
            ToolInput(
                "pileupTableOut",
                Filename(
                    prefix=JoinOperator(
                        FilterNullOperator(
                            [
<<<<<<< HEAD
                                InputSelector("sampleName"),
                                InputSelector("intervals", remove_file_extension=True),
=======
                                FirstOperator(
                                    [InputSelector("sampleName"), "generated"]
                                ),
                                # If(
                                #     IsDefined(InputSelector("intervals")),
                                #     InputSelector(
                                #         "intervals", remove_file_extension=True
                                #     ),
                                #     "",
                                # ),
>>>>>>> 006fc8c5
                            ]
                        ),
                        ".",
                    ),
                    extension=".txt",
                ),
                position=1,
                prefix="-O",
            ),
            ToolInput(
                "reference",
                FastaWithDict(optional=True),
                prefix="-R",
                doc="reference to use when decoding CRAMS",
            ),
        ]

    def outputs(self):
        return [
            ToolOutput(
                "out",
                TextFile,
                glob=InputSelector("pileupTableOut"),
                doc="Table containing the pileup info",
            )
        ]

    def cpus(self, hints: Dict[str, Any]):
        val = get_value_for_hints_and_ordered_resource_tuple(hints, CORES_TUPLE)
        if val:
            return val
        return 1

    def memory(self, hints: Dict[str, Any]):
        val = get_value_for_hints_and_ordered_resource_tuple(hints, MEM_TUPLE)
        if val:
            return val
        return 64

    additional_args = []

    def bind_metadata(self):
        from datetime import date

        return ToolMetadata(
            contributors=["Hollizeck Sebastian"],
            dateCreated=date(2019, 9, 9),
            dateUpdated=date(2019, 9, 9),
            institution="Broad Institute",
            doi=None,
            citation="TBD",
            keywords=["gatk", "gatk4", "broad", "mutect2", "FilterMutectCalls"],
            documentationUrl="https://software.broadinstitute.org/gatk/documentation/tooldocs/4.0.0.0/org_broadinstitute_hellbender_tools_walkers_contamination_GetPileupSummaries.php",
            documentation="""
Summarizes counts of reads that support reference, alternate and other alleles for given sites. Results can be used with CalculateContamination.
The tool requires a common germline variant sites VCF, e.g. the gnomAD resource, with population allele frequencies (AF) in the INFO field. This resource must contain only biallelic SNPs and can be an eight-column sites-only VCF. The tool ignores the filter status of the sites. See the GATK Resource Bundle for an example human file.
""".strip(),
        )<|MERGE_RESOLUTION|>--- conflicted
+++ resolved
@@ -11,21 +11,15 @@
     ToolMetadata,
     String,
     get_value_for_hints_and_ordered_resource_tuple,
-    StringFormatter,
-<<<<<<< HEAD
-=======
 )
-from janis_core.operators.logical import If, IsDefined
 from janis_core.operators.standard import (
     JoinOperator,
     FilterNullOperator,
     FirstOperator,
->>>>>>> 006fc8c5
 )
-from janis_core.operators.standard import JoinOperator, FilterNullOperator
 from janis_unix import TextFile
 
-from janis_bioinformatics.data_types import BamBai, VcfIdx, Bed, VcfTabix, FastaWithDict
+from janis_bioinformatics.data_types import BamBai, Bed, VcfTabix, FastaWithDict
 from ..gatk4toolbase import Gatk4ToolBase
 
 CORES_TUPLE = [
@@ -97,10 +91,6 @@
                     prefix=JoinOperator(
                         FilterNullOperator(
                             [
-<<<<<<< HEAD
-                                InputSelector("sampleName"),
-                                InputSelector("intervals", remove_file_extension=True),
-=======
                                 FirstOperator(
                                     [InputSelector("sampleName"), "generated"]
                                 ),
@@ -111,7 +101,6 @@
                                 #     ),
                                 #     "",
                                 # ),
->>>>>>> 006fc8c5
                             ]
                         ),
                         ".",
