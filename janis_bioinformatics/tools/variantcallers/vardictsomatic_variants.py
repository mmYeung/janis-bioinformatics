from janis_core import File, String, Float
from janis_unix.tools import UncompressArchive

from janis_bioinformatics.data_types import FastaWithDict, BamBai, Bed
from janis_bioinformatics.tools import BioinformaticsWorkflow
from janis_bioinformatics.tools.bcftools import BcfToolsAnnotate_1_5
<<<<<<< HEAD
from janis_bioinformatics.tools.common import (
    SplitMultiAlleleNormaliseVcf,
    FilterVardictSomaticVcf,
)
from janis_bioinformatics.tools.vardict import VarDictSomatic_1_6_0
from janis_bioinformatics.tools.pmac import TrimIUPAC_0_0_5
from janis_bioinformatics.tools.vcftools import VcfToolsvcftoolsLatest
from janis_bioinformatics.tools.htslib import TabixLatest
=======
from janis_bioinformatics.tools.common import SplitMultiAllele, FilterVardictSomaticVcf
from janis_bioinformatics.tools.htslib import BGZipLatest, TabixLatest
from janis_bioinformatics.tools.vardict import VarDictSomatic_1_6_0
from janis_bioinformatics.tools.pmac.trimiupac.versions import TrimIUPAC_0_0_5
>>>>>>> 005594d1


class VardictSomaticVariantCaller(BioinformaticsWorkflow):
    def id(self):
        return "vardictSomaticVariantCaller"

    def friendly_name(self):
        return "Vardict Somatic Variant Caller"

    def tool_provider(self):
        return "Variant Callers"

    def version(self):
        return "v0.1.0"

    def constructor(self):

        self.input("normal_bam", BamBai)
        self.input("tumor_bam", BamBai)

        self.input("normal_name", String)
        self.input("tumor_name", String)

        self.input("intervals", Bed)

        self.input("allele_freq_threshold", Float(), 0.05)
        self.input("header_lines", File)

        self.input("reference", FastaWithDict)

        self.step(
            "vardict",
            VarDictSomatic_1_6_0(
                normalBam=self.normal_bam,
                tumorBam=self.tumor_bam,
                intervals=self.intervals,
                reference=self.reference,
                normalName=self.normal_name,
                tumorName=self.tumor_name,
                alleleFreqThreshold=self.allele_freq_threshold,
                chromNamesAreNumbers=True,
                vcfFormat=True,
                chromColumn=1,
                regStartCol=2,
                geneEndCol=3,
            ),
        )

        self.step(
            "splitnormalisevcf",
            SplitMultiAlleleNormaliseVcf(
                vcf=self.vardict.out, reference=self.reference
            ),
        )

        self.step("trim", TrimIUPAC_0_0_5(vcf=self.splitnormalisevcf.out))

        self.step(
            "annotate",
<<<<<<< HEAD
            BcfToolsAnnotate_1_5(
                compressedVcf=self.trim.out,
                outputType="z",
                headerLines=self.header_lines,
            ),
        )

        self.step(
            "filetervcf", FilterVardictSomaticVcf(compressedVcf=self.annotate.out)
        )

        self.step("tabixvcf", TabixLatest(inp=self.filetervcf.out))

        self.output("variants", source=self.vardict.out)
        self.output("out", source=self.tabixvcf.out)
=======
            BcfToolsAnnotate_1_5(vcf=self.vardict.out, headerLines=self.header_lines),
        )
        self.step("compressvcf", BGZipLatest(file=self.annotate.out, stdout=True))
        self.step("tabixvcf", TabixLatest(inp=self.compressvcf.out))

        self.step(
            "splitnormalisevcf",
            SplitMultiAllele(vcf=self.annotate.out, reference=self.reference),
        )
        self.step("trim", TrimIUPAC_0_0_5(vcf=self.splitnormalisevcf.out))
        self.step("filterpass", FilterVardictSomaticVcf(vcf=self.trim.out))

        self.output("variants", source=self.tabixvcf.out)
        self.output("out", source=self.filterpass.out)
>>>>>>> 005594d1


if __name__ == "__main__":
    v = VardictSomaticVariantCaller()
    v.translate("wdl", with_resource_overrides=False)
    # print(v.generate_resources_file("wdl", { "CaptureType": "targeted" }))<|MERGE_RESOLUTION|>--- conflicted
+++ resolved
@@ -4,21 +4,10 @@
 from janis_bioinformatics.data_types import FastaWithDict, BamBai, Bed
 from janis_bioinformatics.tools import BioinformaticsWorkflow
 from janis_bioinformatics.tools.bcftools import BcfToolsAnnotate_1_5
-<<<<<<< HEAD
-from janis_bioinformatics.tools.common import (
-    SplitMultiAlleleNormaliseVcf,
-    FilterVardictSomaticVcf,
-)
-from janis_bioinformatics.tools.vardict import VarDictSomatic_1_6_0
-from janis_bioinformatics.tools.pmac import TrimIUPAC_0_0_5
-from janis_bioinformatics.tools.vcftools import VcfToolsvcftoolsLatest
-from janis_bioinformatics.tools.htslib import TabixLatest
-=======
 from janis_bioinformatics.tools.common import SplitMultiAllele, FilterVardictSomaticVcf
 from janis_bioinformatics.tools.htslib import BGZipLatest, TabixLatest
 from janis_bioinformatics.tools.vardict import VarDictSomatic_1_6_0
 from janis_bioinformatics.tools.pmac.trimiupac.versions import TrimIUPAC_0_0_5
->>>>>>> 005594d1
 
 
 class VardictSomaticVariantCaller(BioinformaticsWorkflow):
@@ -66,35 +55,8 @@
                 geneEndCol=3,
             ),
         )
-
-        self.step(
-            "splitnormalisevcf",
-            SplitMultiAlleleNormaliseVcf(
-                vcf=self.vardict.out, reference=self.reference
-            ),
-        )
-
-        self.step("trim", TrimIUPAC_0_0_5(vcf=self.splitnormalisevcf.out))
-
         self.step(
             "annotate",
-<<<<<<< HEAD
-            BcfToolsAnnotate_1_5(
-                compressedVcf=self.trim.out,
-                outputType="z",
-                headerLines=self.header_lines,
-            ),
-        )
-
-        self.step(
-            "filetervcf", FilterVardictSomaticVcf(compressedVcf=self.annotate.out)
-        )
-
-        self.step("tabixvcf", TabixLatest(inp=self.filetervcf.out))
-
-        self.output("variants", source=self.vardict.out)
-        self.output("out", source=self.tabixvcf.out)
-=======
             BcfToolsAnnotate_1_5(vcf=self.vardict.out, headerLines=self.header_lines),
         )
         self.step("compressvcf", BGZipLatest(file=self.annotate.out, stdout=True))
@@ -109,7 +71,6 @@
 
         self.output("variants", source=self.tabixvcf.out)
         self.output("out", source=self.filterpass.out)
->>>>>>> 005594d1
 
 
 if __name__ == "__main__":
