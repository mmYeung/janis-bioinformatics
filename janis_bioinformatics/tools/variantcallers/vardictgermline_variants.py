from janis_core import File, String, Float
from janis_unix.tools import UncompressArchive

from janis_bioinformatics.data_types import FastaWithDict, BamBai, Bed
from janis_bioinformatics.tools import BioinformaticsWorkflow
from janis_bioinformatics.tools.bcftools import BcfToolsAnnotate_1_5
<<<<<<< HEAD
from janis_bioinformatics.tools.common import SplitMultiAlleleNormaliseVcf
from janis_bioinformatics.tools.vardict import VarDictGermline_1_6_0
from janis_bioinformatics.tools.pmac.trimiupac.versions import TrimIUPAC_0_0_5
from janis_bioinformatics.tools.vcftools import VcfToolsvcftoolsLatest
from janis_bioinformatics.tools.htslib import TabixLatest
=======
from janis_bioinformatics.tools.common import SplitMultiAllele
from janis_bioinformatics.tools.htslib import BGZipLatest, TabixLatest
from janis_bioinformatics.tools.vardict import VarDictGermline_1_6_0
from janis_bioinformatics.tools.pmac.trimiupac.versions import TrimIUPAC_0_0_5
from janis_bioinformatics.tools.vcftools import VcfToolsvcftoolsLatest
>>>>>>> 005594d1


class VardictGermlineVariantCaller(BioinformaticsWorkflow):
    def id(self):
        return "vardictGermlineVariantCaller"

    def friendly_name(self):
        return "Vardict Germline Variant Caller"

    def tool_provider(self):
        return "Variant Callers"

    def version(self):
        return "v0.1.1"

    def constructor(self):

        self.input("bam", BamBai)
        self.input("intervals", Bed)

        self.input("sample_name", String)
        self.input("allele_freq_threshold", Float, default=0.5)
        self.input("header_lines", File)

        self.input("reference", FastaWithDict)

        self.step(
            "vardict",
            VarDictGermline_1_6_0(
                intervals=self.intervals,
                bam=self.bam,
                reference=self.reference,
                sampleName=self.sample_name,
                var2vcfSampleName=self.sample_name,
                alleleFreqThreshold=self.allele_freq_threshold,
                var2vcfAlleleFreqThreshold=self.allele_freq_threshold,
                chromNamesAreNumbers=True,
                vcfFormat=True,
                chromColumn=1,
                regStartCol=2,
                geneEndCol=3,
            ),
        )
        self.step(
<<<<<<< HEAD
            "splitnormalisevcf",
            SplitMultiAlleleNormaliseVcf(
                vcf=self.vardict.out, reference=self.reference
            ),
        )
        self.step("trim", TrimIUPAC_0_0_5(vcf=self.splitnormalisevcf.out))

        self.step(
            "filterpass",
            VcfToolsvcftoolsLatest(
                vcf=self.trim.out,
                removeFileteredAll=True,
                recode=True,
                recodeINFOAll=True,
            ),
=======
            "annotate",
            BcfToolsAnnotate_1_5(vcf=self.vardict.out, headerLines=self.header_lines),
>>>>>>> 005594d1
        )
        self.step("compressvcf", BGZipLatest(file=self.annotate.out, stdout=True))
        self.step("tabixvcf", TabixLatest(inp=self.compressvcf.out))

        self.step(
<<<<<<< HEAD
            "annotate",
            BcfToolsAnnotate_1_5(
                compressedVcf=self.filterpass.out,
                outputType="z",
                headerLines=self.header_lines,
            ),
        )
        self.step("tabixvcf", TabixLatest(inp=self.annotate.out))

        self.output("variants", source=self.vardict.out)
        self.output("out", source=self.tabixvcf.out)
=======
            "splitnormalisevcf",
            SplitMultiAllele(vcf=self.annotate.out, reference=self.reference),
        )
        self.step("trim", TrimIUPAC_0_0_5(vcf=self.splitnormalisevcf.out))
        self.step(
            "filterpass",
            VcfToolsvcftoolsLatest(
                vcf=self.trim.out,
                removeFileteredAll=True,
                recode=True,
                recodeINFOAll=True,
            ),
        )

        self.output("variants", source=self.tabixvcf.out)
        self.output("out", source=self.filterpass.out)
>>>>>>> 005594d1


if __name__ == "__main__":
    v = VardictGermlineVariantCaller()
    v.translate("wdl", with_resource_overrides=False)
    # print(v.generate_resources_file("wdl", { "CaptureType": "targeted" }))<|MERGE_RESOLUTION|>--- conflicted
+++ resolved
@@ -4,19 +4,11 @@
 from janis_bioinformatics.data_types import FastaWithDict, BamBai, Bed
 from janis_bioinformatics.tools import BioinformaticsWorkflow
 from janis_bioinformatics.tools.bcftools import BcfToolsAnnotate_1_5
-<<<<<<< HEAD
-from janis_bioinformatics.tools.common import SplitMultiAlleleNormaliseVcf
-from janis_bioinformatics.tools.vardict import VarDictGermline_1_6_0
-from janis_bioinformatics.tools.pmac.trimiupac.versions import TrimIUPAC_0_0_5
-from janis_bioinformatics.tools.vcftools import VcfToolsvcftoolsLatest
-from janis_bioinformatics.tools.htslib import TabixLatest
-=======
 from janis_bioinformatics.tools.common import SplitMultiAllele
 from janis_bioinformatics.tools.htslib import BGZipLatest, TabixLatest
 from janis_bioinformatics.tools.vardict import VarDictGermline_1_6_0
 from janis_bioinformatics.tools.pmac.trimiupac.versions import TrimIUPAC_0_0_5
 from janis_bioinformatics.tools.vcftools import VcfToolsvcftoolsLatest
->>>>>>> 005594d1
 
 
 class VardictGermlineVariantCaller(BioinformaticsWorkflow):
@@ -61,44 +53,13 @@
             ),
         )
         self.step(
-<<<<<<< HEAD
-            "splitnormalisevcf",
-            SplitMultiAlleleNormaliseVcf(
-                vcf=self.vardict.out, reference=self.reference
-            ),
-        )
-        self.step("trim", TrimIUPAC_0_0_5(vcf=self.splitnormalisevcf.out))
-
-        self.step(
-            "filterpass",
-            VcfToolsvcftoolsLatest(
-                vcf=self.trim.out,
-                removeFileteredAll=True,
-                recode=True,
-                recodeINFOAll=True,
-            ),
-=======
             "annotate",
             BcfToolsAnnotate_1_5(vcf=self.vardict.out, headerLines=self.header_lines),
->>>>>>> 005594d1
         )
         self.step("compressvcf", BGZipLatest(file=self.annotate.out, stdout=True))
         self.step("tabixvcf", TabixLatest(inp=self.compressvcf.out))
 
         self.step(
-<<<<<<< HEAD
-            "annotate",
-            BcfToolsAnnotate_1_5(
-                compressedVcf=self.filterpass.out,
-                outputType="z",
-                headerLines=self.header_lines,
-            ),
-        )
-        self.step("tabixvcf", TabixLatest(inp=self.annotate.out))
-
-        self.output("variants", source=self.vardict.out)
-        self.output("out", source=self.tabixvcf.out)
-=======
             "splitnormalisevcf",
             SplitMultiAllele(vcf=self.annotate.out, reference=self.reference),
         )
@@ -115,7 +76,6 @@
 
         self.output("variants", source=self.tabixvcf.out)
         self.output("out", source=self.filterpass.out)
->>>>>>> 005594d1
 
 
 if __name__ == "__main__":
