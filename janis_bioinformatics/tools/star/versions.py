--- conflicted
+++ resolved
@@ -6,14 +6,8 @@
 )
 
 
-<<<<<<< HEAD
 class Star_2_7_1:
-    @staticmethod
-    def container():
-=======
-class StarAligner_2_7_1(StarAlignerBase):
     def container(self):
->>>>>>> c3a93e46
         return "quay.io/biocontainers/star:2.7.3a--0"
 
     def version(self):
