--- conflicted
+++ resolved
@@ -15,16 +15,12 @@
     Directory,
 )
 
-<<<<<<< HEAD
 from janis_bioinformatics.data_types import (
     Fasta,
     Vcf,
     Bam,
     FastaGz,
 )
-=======
-from janis_bioinformatics.data_types import FastaWithIndexes, Fasta, Vcf, Bam, FastqGz
->>>>>>> e6b42ca8
 from janis_bioinformatics.tools import BioinformaticsTool
 
 
@@ -119,15 +115,12 @@
             ToolInput(
                 "genomeDir",
                 Directory(optional=True),
-<<<<<<< HEAD
                 prefix="--genomeDir",
                 doc="(default: GenomeDir/) path to the directory where genome files are stored",
             ),
             ToolInput(
                 "outputGenomeDir",
                 String(optional=True),
-=======
->>>>>>> e6b42ca8
                 prefix="--genomeDir",
                 doc="generated for --runMode generateGenome",
             ),
@@ -292,14 +285,9 @@
             ),
             ToolInput(
                 "readFilesIn",
-<<<<<<< HEAD
                 Array(FastaGz(), optional=True),
                 separator=",",
-=======
-                Array(FastqGz(optional=True)),
->>>>>>> e6b42ca8
                 prefix="--readFilesIn",
-                separator=" ",
                 doc="(default: Read1 Read2) paths to files that contain input read1 (and, if needed,  read2)",
             ),
             ToolInput(
