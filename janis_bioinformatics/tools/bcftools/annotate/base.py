--- conflicted
+++ resolved
@@ -87,13 +87,7 @@
 
     def inputs(self):
         return [
-<<<<<<< HEAD
-            ToolInput("compressedIndexVcf", VcfTabix(optional=True), position=10),
-            ToolInput("compressedVcf", CompressedVcf(optional=True), position=10),
-            ToolInput("vcf", Vcf(optional=True), position=10),
-=======
             ToolInput("vcf", Vcf(), position=10),
->>>>>>> 005594d1
             ToolInput(
                 "outputFilename",
                 Filename(extension=".vcf"),
@@ -202,7 +196,6 @@
             "outputType",
             String(optional=True),
             prefix="--output-type",
-            default="z",
             doc="[-O] (b|u|z|v) see Common Options",
         ),
         ToolInput(
