<<<<<<< HEAD
__version__ = "v0.10.4"
=======
__version__ = "v0.10.5"
>>>>>>> 0c1fd17b
description = "Bioinformatics tools for Janis; the Pipeline creation helper"<|MERGE_RESOLUTION|>--- conflicted
+++ resolved
@@ -1,6 +1,2 @@
-<<<<<<< HEAD
-__version__ = "v0.10.4"
-=======
 __version__ = "v0.10.5"
->>>>>>> 0c1fd17b
 description = "Bioinformatics tools for Janis; the Pipeline creation helper"